--- conflicted
+++ resolved
@@ -10,11 +10,6 @@
 )
 
 func TestDb_Put(t *testing.T) {
-<<<<<<< HEAD
-=======
-	maxFileSize = 100 // Some tests depend on this value
-
->>>>>>> bc89329d
 	dir, err := ioutil.TempDir("", "test-db")
 	if err != nil {
 		t.Fatal(err)
@@ -170,11 +165,7 @@
 		if value1 != "someOTHERvalue" {
 			t.Errorf("Bad value returned expected someOTHERvalue, got %s", value1)
 		}
-<<<<<<< HEAD
 		time.Sleep(2 * time.Second)
-=======
-		time.Sleep(1 * time.Second)
->>>>>>> bc89329d
 		filesAfterSecondMerge, err := os.ReadDir(dir)
 		if err != nil {
 			t.Fatal(err)
@@ -193,13 +184,8 @@
 			t.Errorf("Cannot put %s: %s", any(pairs[0]).(string), err)
 		}
 		_, err := db.Get("keyI")
-<<<<<<< HEAD
 		if err.Error() != "value does not match expected type: string" {
 			t.Errorf("Unexpected error %v", err)
-=======
-		if err.Error() != "Value does not match expected type: string" {
-			t.Errorf("Unexpected error")
->>>>>>> bc89329d
 		}
 	})
 }
@@ -209,25 +195,16 @@
 	if err != nil {
 		t.Fatal(err)
 	}
-<<<<<<< HEAD
 	defer func() {
 		time.Sleep(2 * time.Second)
 		err = os.RemoveAll(dir)
 	}()
 	db, err := NewDb(dir, 100)
-=======
-	defer os.RemoveAll(dir)
-
-	db, err := NewDb(dir)
->>>>>>> bc89329d
 	if err != nil {
 		t.Fatal(err)
 	}
 	defer db.Close()
-<<<<<<< HEAD
-=======
-
->>>>>>> bc89329d
+
 	pairs := [][]any{
 		{"key1", int64(42)},
 		{"key2", int64(1984)},
@@ -254,7 +231,6 @@
 			}
 		}
 	})
-<<<<<<< HEAD
 
 	outInfo, err := outFile.Stat()
 	if err != nil {
@@ -262,20 +238,10 @@
 	}
 	size1 := outInfo.Size()
 
-=======
-
-	outInfo, err := outFile.Stat()
-	if err != nil {
-		t.Fatal(err)
-	}
-	size1 := outInfo.Size()
-
->>>>>>> bc89329d
 	t.Run("file growth", func(t *testing.T) {
 		for _, pair := range pairs {
 			err = db.PutInt64(pair[0].(string), pair[1].(int64))
 		}
-<<<<<<< HEAD
 		outInfo, err := outFile.Stat()
 		if err != nil {
 			t.Fatal(err)
@@ -294,6 +260,7 @@
 		if err != nil {
 			t.Fatal(err)
 		}
+		outFile.Close()
 	})
 
 	t.Run("new db process", func(t *testing.T) {
@@ -304,30 +271,6 @@
 		if err != nil {
 			t.Fatal(err)
 		}
-=======
-		if err != nil {
-			t.Errorf("Cannot put %s: %s", any(pairs[0]).(string), err)
-		}
-		outInfo, err = outFile.Stat()
-		if err != nil {
-			t.Fatal(err)
-		}
-		if size1 != outInfo.Size() {
-			t.Errorf("Unexpected size (%d vs %d)", size1, outInfo.Size())
-		}
-		outFile.Close()
-	})
-
-	t.Run("new db process", func(t *testing.T) {
-		if err := db.Close(); err != nil {
-			t.Fatal(err)
-		}
-		db, err = NewDb(dir)
-		if err != nil {
-			t.Fatal(err)
-		}
->>>>>>> bc89329d
-
 		for _, pair := range pairs {
 			value, err := db.GetInt64(pair[0].(string))
 			if err != nil {
@@ -344,7 +287,6 @@
 		if err != nil {
 			t.Errorf("Cannot put %s: %s", any(pairs[0]).(string), err)
 		}
-<<<<<<< HEAD
 		_, err = db.GetInt64("keyS")
 		if err.Error() != "value does not match expected type: int64" {
 			t.Errorf("Unexpected error %v", err)
@@ -359,11 +301,6 @@
 		_, err = db.GetInt64("keyS")
 		if err.Error() != "value does not match expected type: int64" {
 			t.Errorf("Unexpected error %v", err)
-=======
-		_, err := db.GetInt64("keyS")
-		if err.Error() != "Value does not match expected type: int64" {
-			t.Errorf("Unexpected error")
->>>>>>> bc89329d
 		}
 	})
 }